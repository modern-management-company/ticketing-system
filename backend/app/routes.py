--- conflicted
+++ resolved
@@ -3350,7 +3350,6 @@
 
     except Exception as e:
         app.logger.error(f"Error getting task details: {str(e)}")
-<<<<<<< HEAD
         return jsonify({"message": "Failed to get task details"}), 500
 @app.route('/api/reports/send-email', methods=['POST'])
 @jwt_required()
@@ -3487,7 +3486,4 @@
         return jsonify({
             "success": False,
             "message": "Internal server error"
-        }), 500
-=======
-        return jsonify({"message": "Failed to get task details"}), 500
->>>>>>> 68c2dcdf
+        }), 500