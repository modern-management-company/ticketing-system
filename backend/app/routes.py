--- conflicted
+++ resolved
@@ -243,127 +243,44 @@
             # Update response with ticket data
             response_data['ticket'] = new_ticket.to_dict()
 
-<<<<<<< HEAD
             # Second transaction: Create and assign task if needed
             try:
+                # Find the appropriate manager based on category
+                category = data['category']
+                # Map category to group name
+                group_mapping = {
+                    'Maintenance': 'Engineering',
+                }
+                
                 property_managers = User.query.join(PropertyManager).filter(
                     PropertyManager.property_id == data['property_id']
                 ).all()
 
-                assigned_manager = next(
-                    (manager for manager in property_managers 
-                     if (data['category'] == 'Maintenance' and manager.group == 'Engineering') or
-                        (data['category'] == 'Housekeeping' and manager.group == 'Housekeeping') or
-                        (data['category'] == 'General' and manager.group == 'Front Desk')),
-                    None
-                )
-
-                if assigned_manager:
-                    task = Task(
-                        title=f"Task for Ticket: {data['title']}",
-                        description=f"Auto-generated task for ticket. Category: {data['category']}\nDescription: {data['description']}",
-                        status='pending',
-                        priority=data['priority'],
-                        property_id=data['property_id'],
-                        assigned_to_id=assigned_manager.user_id
+                # Get property name for notification
+                property_name = Property.query.get(data['property_id']).name
+
+                # Third step: Send notifications asynchronously
+                try:
+                    super_admins = User.query.filter_by(role='super_admin').all()
+                    recipients = list(set(property_managers + super_admins))
+
+                    # Send email notifications asynchronously
+                    email_service = EmailService()
+                    email_sent = email_service.send_ticket_notification(
+                        recipients,
+                        new_ticket,
+                        property_name
                     )
-                    db.session.add(task)
-                    db.session.flush()
-                    
-                    task_assignment = TaskAssignment(
-                        task_id=task.task_id,
-                        ticket_id=new_ticket.ticket_id,
-                        assigned_to_user_id=assigned_manager.user_id,
-                        status='Pending'
-                    )
-                    db.session.add(task_assignment)
-                    db.session.commit()
-
-                    response_data['task_created'] = True
-                    response_data['assigned_to'] = {
-                        'user_id': assigned_manager.user_id,
-                        'username': assigned_manager.username,
-                        'group': assigned_manager.group
-                    }
-            except Exception as task_error:
-                app.logger.error(f"Error creating task: {str(task_error)}")
-                # Don't rollback ticket creation if task creation fails
+                except Exception as email_error:
+                    app.logger.error(f"Email notification error: {str(email_error)}")
+                    # Don't affect the response status if email fails
+
+                return jsonify(response_data), 201
+
+            except Exception as db_error:
                 db.session.rollback()
-=======
-            # Find the appropriate manager based on category
-            category = data['category']
-            # Map category to group name
-            group_mapping = {
-                'Maintenance': 'Engineering',
-                'Housekeeping': 'Housekeeping',
-                'General': 'Front Desk'
-            }
-            group = group_mapping.get(category)
-            
-            if group:
-                # Query active managers with matching group
-                assigned_manager = User.query.filter_by(
-                    group=group,
-                    is_active=True
-                ).join(PropertyManager).filter(
-                    PropertyManager.property_id == data['property_id']
-                ).first()
-
-                if assigned_manager:
-                    # Create and assign a task
-                    task = Task(
-                        title=f"Task for Ticket: {data['title']}",
-                        description=f"Auto-generated task for ticket. Category: {category}\nDescription: {data['description']}",
-                        status='pending',
-                        priority=data['priority'],
-                        property_id=data['property_id'],
-                        assigned_to_id=assigned_manager.user_id
-                    )
-                    db.session.add(task)
-                    db.session.flush()  # This will populate the task_id
-                    
-                    # Create task assignment
-                    task_assignment = TaskAssignment(
-                        task_id=task.task_id,
-                        ticket_id=new_ticket.ticket_id,
-                        assigned_to_user_id=assigned_manager.user_id,
-                        status='Pending'
-                    )
-                    db.session.add(task_assignment)
-                    db.session.commit()
-
-            # Get property managers and super admins for notifications
-            property_managers = User.query.join(PropertyManager).filter(
-                PropertyManager.property_id == data['property_id'],
-                User.is_active == True
-            ).all()
-            super_admins = User.query.filter_by(role='super_admin').all()
-            
-            # Combine recipients and remove duplicates
-            recipients = list(set(property_managers + super_admins))
-            
-            # Get property name for notification
-            property_name = Property.query.get(data['property_id']).name
->>>>>>> 01e6f031
-
-            # Third step: Send notifications asynchronously
-            try:
-                super_admins = User.query.filter_by(role='super_admin').all()
-                recipients = list(set(property_managers + super_admins))
-                property_name = Property.query.get(data['property_id']).name
-
-                # Send notification asynchronously
-                send_ticket_notification_async(
-                    new_ticket,
-                    property_name,
-                    recipients,
-                    notification_type="new"
-                )
-            except Exception as email_error:
-                app.logger.error(f"Error initiating notifications: {str(email_error)}")
-                # Don't affect the response status if email fails
-
-            return jsonify(response_data), 201
+                app.logger.error(f"Database error: {str(db_error)}")
+                return jsonify({'msg': 'Failed to create ticket'}), 500
 
         except Exception as db_error:
             db.session.rollback()
@@ -702,8 +619,8 @@
                 )
 
             return jsonify({
-                "msg": "Room updated successfully",
-                "room": room.to_dict()
+                "msg": "Property updated successfully",
+                "property": property.to_dict()
             }), 200
 
     except Exception as e:
@@ -2574,59 +2491,11 @@
             notes=data.get('notes'),
             created_by_id=current_user.user_id
         )
-<<<<<<< HEAD
-=======
-        
-        db.session.add(new_request)
-        db.session.flush()  # Get the request ID
-
-        # Create a task for the request
-        task = Task(
-            title=f"{data['request_group']} Request: {data['request_type']} - Room {room.name}",
-            description=f"Priority: {data['priority']}\nGuest: {data.get('guest_name', 'N/A')}\nNotes: {data.get('notes', 'N/A')}",
-            status='pending',
-            priority=data['priority'],
-            property_id=data['property_id']
-        )
->>>>>>> 01e6f031
         
         db.session.add(new_request)
         db.session.commit()
         response_data['request'] = new_request.to_dict()
 
-<<<<<<< HEAD
-        # Second transaction: Create and assign task
-        try:
-            task = Task(
-                title=f"{data['request_group']} Request: {data['request_type']} - Room {room.name}",
-                description=f"Priority: {data['priority']}\nGuest: {data.get('guest_name', 'N/A')}\nNotes: {data.get('notes', 'N/A')}",
-                status='pending',
-                priority=data['priority'],
-                property_id=data['property_id']
-            )
-            
-            db.session.add(task)
-            db.session.flush()  # Get the task ID
-            
-            # Link task to request
-            new_request.assigned_task_id = task.task_id
-            
-            # Find all staff members in the request group
-            staff_members = User.query.filter_by(
-                group=data['request_group'],
-                is_active=True
-            ).join(PropertyManager).filter(
-                PropertyManager.property_id == data['property_id']
-            ).all()
-
-            if staff_members:
-                # Create task assignments for all staff members
-                for staff in staff_members:
-                    task_assignment = TaskAssignment(
-                        task_id=task.task_id,
-                        assigned_to_user_id=staff.user_id,
-                        status='Pending'
-=======
         if staff_members:
             # Create task assignments for all staff members using request_id as ticket_id
             for staff in staff_members:
@@ -2645,14 +2514,10 @@
                         room.name,
                         f"{data['request_group']} - {data['request_type']}",
                         staff.phone
->>>>>>> 01e6f031
                     )
                     db.session.add(task_assignment)
 
-<<<<<<< HEAD
-=======
         try:
->>>>>>> 01e6f031
             db.session.commit()
             response_data['task_created'] = True
 
