--- conflicted
+++ resolved
@@ -24,16 +24,12 @@
   TextField,
   Dialog,
   DialogContent,
-<<<<<<< HEAD
   Chip,
   Accordion,
   AccordionSummary,
   AccordionDetails,
   Divider,
   Tooltip
-=======
-  Autocomplete
->>>>>>> edd053ac
 } from '@mui/material';
 import { LocalizationProvider } from '@mui/x-date-pickers/LocalizationProvider';
 import { AdapterDateFns } from '@mui/x-date-pickers/AdapterDateFns';
@@ -108,28 +104,6 @@
     }
   };
 
-  const fetchRooms = async () => {
-    if (!selectedProperty) return;
-    
-    try {
-      const response = await apiClient.get(`/properties/${selectedProperty}/rooms`);
-      if (response.data && Array.isArray(response.data.rooms)) {
-        setRooms(response.data.rooms);
-      } else {
-        setRooms([]);
-      }
-    } catch (error) {
-      console.error('Failed to fetch rooms:', error);
-      setError('Failed to load rooms');
-    }
-  };
-
-  useEffect(() => {
-    if (selectedProperty) {
-      fetchRooms();
-    }
-  }, [selectedProperty]);
-
   useEffect(() => {
     if (selectedProperty) {
       fetchRooms();
@@ -146,7 +120,6 @@
     if (selectedProperty && selectedDate) {
       fetchReportData();
     }
-<<<<<<< HEAD
   }, [selectedProperty, selectedDate, selectedRoom, selectedAssignee]);
 
   const fetchRooms = async () => {
@@ -174,9 +147,6 @@
       setUsersLoading(false);
     }
   };
-=======
-  }, [selectedProperty, selectedDate, selectedRoom]);
->>>>>>> edd053ac
 
   const fetchReportData = async () => {
     try {
@@ -184,7 +154,6 @@
       setError(null);
 
       const formattedDate = format(selectedDate, 'yyyy-MM-dd');
-<<<<<<< HEAD
       let ticketsUrl = `/properties/${selectedProperty}/tickets?date=${formattedDate}`;
       let tasksUrl = `/properties/${selectedProperty}/tasks?date=${formattedDate}`;
       let requestsUrl = `/service-requests?property_id=${selectedProperty}`;
@@ -284,68 +253,6 @@
         tickets,
         tasks,
         requests
-=======
-      
-      // First fetch all data without room filtering
-      const [ticketsRes, requestsRes, tasksRes] = await Promise.all([
-        apiClient.get(`/properties/${selectedProperty}/tickets?date=${formattedDate}`),
-        apiClient.get(`/service-requests?property_id=${selectedProperty}`),
-        apiClient.get(`/properties/${selectedProperty}/tasks?date=${formattedDate}`)
-      ]);
-
-      let allTickets = ticketsRes.data?.tickets || [];
-      let allRequests = requestsRes.data?.requests || [];
-      let allTasks = tasksRes.data?.tasks || [];
-      
-      console.log('Raw data fetched:', {
-        tickets: allTickets,
-        requests: allRequests,
-        tasks: allTasks
-      });
-      
-      // Apply client-side filtering if a room is selected
-      if (selectedRoom !== 'all') {
-        console.log('Filtering by room:', selectedRoom);
-        
-        // Filter tickets by room
-        allTickets = allTickets.filter(ticket => {
-          // Check common room ID fields - adjust based on your actual data structure
-          return ticket.room_id === selectedRoom || 
-                 ticket.room?.room_id === selectedRoom ||
-                 ticket.room_number === selectedRoom;
-        });
-        
-        // Filter service requests by room
-        allRequests = allRequests.filter(request => {
-          // Check common room ID fields - adjust based on your actual data structure
-          return request.room_id === selectedRoom || 
-                 request.room?.room_id === selectedRoom ||
-                 request.room_number === selectedRoom;
-        });
-        
-        console.log('Filtered tickets and requests:', {
-          filteredTickets: allTickets,
-          filteredRequests: allRequests
-        });
-        
-        // Filter tasks based on their relation to filtered tickets and requests
-        const ticketIds = new Set(allTickets.map(t => t.ticket_id));
-        const requestIds = new Set(allRequests.map(r => r.request_id));
-        
-        // Keep only tasks related to the filtered tickets/requests
-        allTasks = allTasks.filter(task => {
-          return (task.ticket_id && ticketIds.has(task.ticket_id)) ||
-                 (task.request_id && requestIds.has(task.request_id));
-        });
-        
-        console.log('Filtered tasks:', allTasks);
-      }
-
-      setReportData({
-        tickets: allTickets,
-        tasks: allTasks,
-        requests: allRequests
->>>>>>> edd053ac
       });
     } catch (error) {
       setError('Failed to fetch report data');
@@ -710,39 +617,24 @@
             </Dialog>
           </LocalizationProvider>
         </Grid>
-<<<<<<< HEAD
         <Grid item xs={12} md={3}>
-=======
-        
-        <Grid item xs={12} md={4}>
->>>>>>> edd053ac
           <FormControl fullWidth>
             <InputLabel>Filter by Room</InputLabel>
             <Select
               value={selectedRoom}
               onChange={(e) => setSelectedRoom(e.target.value)}
               label="Filter by Room"
-<<<<<<< HEAD
               disabled={roomsLoading || !selectedProperty}
             >
               <MenuItem value="">All Rooms</MenuItem>
               {Array.isArray(rooms) && rooms.map((room) => (
                 <MenuItem key={room.room_id} value={room.room_id}>
                   {room.name || `Room ${room.room_id}`}
-=======
-              disabled={!selectedProperty || rooms.length === 0}
-            >
-              <MenuItem value="all">All Rooms</MenuItem>
-              {rooms.map((room) => (
-                <MenuItem key={room.room_id} value={room.room_id}>
-                  {room.name}
->>>>>>> edd053ac
                 </MenuItem>
               ))}
             </Select>
           </FormControl>
         </Grid>
-<<<<<<< HEAD
         <Grid item xs={12} md={3}>
           <FormControl fullWidth>
             <InputLabel>Filter Tasks by Assignee</InputLabel>
@@ -779,8 +671,6 @@
             )}
           </Grid>
         )}
-=======
->>>>>>> edd053ac
       </Grid>
 
       {selectedRoom !== 'all' && (
@@ -950,15 +840,6 @@
                         <TableCell>{task.priority}</TableCell>
                         <TableCell>{task.assigned_to_username || 'Unassigned'}</TableCell>
                         <TableCell>
-                          {task.related_type === 'ticket' ? (
-                            `Ticket #${task.related_id}`
-                          ) : task.related_type === 'service_request' ? (
-                            `Service Request #${task.related_id}`
-                          ) : (
-                            'None'
-                          )}
-                        </TableCell>
-                        <TableCell>
                           {task.due_date ? format(new Date(task.due_date), 'MM/dd/yyyy') : 'No due date'}
                         </TableCell>
                         <TableCell>
