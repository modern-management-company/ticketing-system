import axios from 'axios';

<<<<<<< HEAD
// Use VM's domain instead of localhost
const baseURL = process.env.NODE_ENV === 'development' 
  ? 'http://vm.vasantika.net:5000'
  : 'https://api.modernhotels.management';

const apiClient = axios.create({
  baseURL,
  withCredentials: true,
  headers: {
    'Content-Type': 'application/json',
    'Access-Control-Allow-Private-Network': 'true'
=======
// Hardcode the API URL to ensure it's always used
const API_URL = 'https://ticketing-system-6f4u.onrender.com';
console.log('Using API URL:', API_URL);

const apiClient = axios.create({
  baseURL: API_URL,
  timeout: 10000,
  headers: {
    'Content-Type': 'application/json',
    'Accept': 'application/json'
  },
  // Add these settings for CORS
  withCredentials: true
});

// Retry configuration
const MAX_RETRIES = 3;
const RETRY_DELAY = 1000; // 1 second

const getStoredAuth = () => {
  try {
    const auth = localStorage.getItem('auth');
    return auth ? JSON.parse(auth) : null;
  } catch (error) {
    console.error('Error parsing stored auth:', error);
    localStorage.removeItem('auth');
    return null;
>>>>>>> 665ccbc6
  }
});

// Function to set auth token
export const setAuthToken = (token) => {
  if (token) {
    apiClient.defaults.headers.common['Authorization'] = `Bearer ${token}`;
  } else {
    delete apiClient.defaults.headers.common['Authorization'];
  }
};

<<<<<<< HEAD
// Add request interceptor
=======
// Add request interceptor to handle errors
>>>>>>> 665ccbc6
apiClient.interceptors.request.use(
  (config) => {
    const token = localStorage.getItem('token');
    if (token) {
      config.headers.Authorization = `Bearer ${token}`;
    }
    return config;
  },
  (error) => {
    return Promise.reject(error);
  }
);

<<<<<<< HEAD
// Add response interceptor
=======
// Add response interceptor with better error handling
>>>>>>> 665ccbc6
apiClient.interceptors.response.use(
  (response) => {
    return response;
  },
  (error) => {
    if (error.response) {
<<<<<<< HEAD
      // Server responded with error status
      console.error('Response error:', error.response.data);
      return Promise.reject(error.response.data);
    } else if (error.request) {
      // Request was made but no response
=======
      // Log detailed error information
      console.error('Response error:', {
        status: error.response.status,
        data: error.response.data,
        headers: error.response.headers
      });
      
      // Handle specific error codes
      switch (error.response.status) {
        case 405:
          console.error('Method not allowed. Please check API endpoint configuration');
          break;
        case 401:
          console.error('Unauthorized access');
          break;
        case 403:
          console.error('Forbidden access');
          break;
        default:
          console.error('Server error:', error.response.status);
      }
      return Promise.reject(error);
    } else if (error.request) {
>>>>>>> 665ccbc6
      console.error('Network error:', error);
      return Promise.reject(new Error('Network error. Please check your connection.'));
    } else {
      // Something else happened
      console.error('Error:', error.message);
      return Promise.reject(error);
    }
  }
);

export default apiClient;<|MERGE_RESOLUTION|>--- conflicted
+++ resolved
@@ -1,6 +1,5 @@
 import axios from 'axios';
 
-<<<<<<< HEAD
 // Use VM's domain instead of localhost
 const baseURL = process.env.NODE_ENV === 'development' 
   ? 'http://vm.vasantika.net:5000'
@@ -12,35 +11,6 @@
   headers: {
     'Content-Type': 'application/json',
     'Access-Control-Allow-Private-Network': 'true'
-=======
-// Hardcode the API URL to ensure it's always used
-const API_URL = 'https://ticketing-system-6f4u.onrender.com';
-console.log('Using API URL:', API_URL);
-
-const apiClient = axios.create({
-  baseURL: API_URL,
-  timeout: 10000,
-  headers: {
-    'Content-Type': 'application/json',
-    'Accept': 'application/json'
-  },
-  // Add these settings for CORS
-  withCredentials: true
-});
-
-// Retry configuration
-const MAX_RETRIES = 3;
-const RETRY_DELAY = 1000; // 1 second
-
-const getStoredAuth = () => {
-  try {
-    const auth = localStorage.getItem('auth');
-    return auth ? JSON.parse(auth) : null;
-  } catch (error) {
-    console.error('Error parsing stored auth:', error);
-    localStorage.removeItem('auth');
-    return null;
->>>>>>> 665ccbc6
   }
 });
 
@@ -53,11 +23,7 @@
   }
 };
 
-<<<<<<< HEAD
 // Add request interceptor
-=======
-// Add request interceptor to handle errors
->>>>>>> 665ccbc6
 apiClient.interceptors.request.use(
   (config) => {
     const token = localStorage.getItem('token');
@@ -71,48 +37,18 @@
   }
 );
 
-<<<<<<< HEAD
 // Add response interceptor
-=======
-// Add response interceptor with better error handling
->>>>>>> 665ccbc6
 apiClient.interceptors.response.use(
   (response) => {
     return response;
   },
   (error) => {
     if (error.response) {
-<<<<<<< HEAD
       // Server responded with error status
       console.error('Response error:', error.response.data);
       return Promise.reject(error.response.data);
     } else if (error.request) {
       // Request was made but no response
-=======
-      // Log detailed error information
-      console.error('Response error:', {
-        status: error.response.status,
-        data: error.response.data,
-        headers: error.response.headers
-      });
-      
-      // Handle specific error codes
-      switch (error.response.status) {
-        case 405:
-          console.error('Method not allowed. Please check API endpoint configuration');
-          break;
-        case 401:
-          console.error('Unauthorized access');
-          break;
-        case 403:
-          console.error('Forbidden access');
-          break;
-        default:
-          console.error('Server error:', error.response.status);
-      }
-      return Promise.reject(error);
-    } else if (error.request) {
->>>>>>> 665ccbc6
       console.error('Network error:', error);
       return Promise.reject(new Error('Network error. Please check your connection.'));
     } else {
