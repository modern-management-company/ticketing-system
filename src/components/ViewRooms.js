import React, { useState, useEffect, useRef } from "react";
import {
  Box,
  Typography,
  Paper,
  Button,
  Dialog,
  DialogTitle,
  DialogContent,
  DialogActions,
  TextField,
  Select,
  MenuItem,
  FormControl,
  InputLabel,
  Alert,
  CircularProgress,
  Chip,
  IconButton,
  Grid,
  Card,
  CardContent,
  CardActions,
  List,
  ListItem,
  ListItemText,
  Divider,
  Tooltip,
  Switch,
  FormControlLabel,
  Checkbox,
  FormGroup,
  Autocomplete
} from '@mui/material';
import { useAuth } from '../context/AuthContext';
import apiClient from './apiClient';
import AddIcon from '@mui/icons-material/Add';
import EditIcon from '@mui/icons-material/Edit';
import DeleteIcon from '@mui/icons-material/Delete';
import MeetingRoomIcon from '@mui/icons-material/MeetingRoom';
import PropertySwitcher from './PropertySwitcher';
import FileUploadIcon from '@mui/icons-material/FileUpload';
import FileDownloadIcon from '@mui/icons-material/FileDownload';
import CloudUploadIcon from '@mui/icons-material/CloudUpload';
import HelpOutlineIcon from '@mui/icons-material/HelpOutline';
import { useNavigate } from "react-router-dom";
import AssignmentIcon from '@mui/icons-material/Assignment';
import RoomServiceIcon from '@mui/icons-material/RoomService';

const ViewRooms = () => {
  const { auth } = useAuth();
  const navigate = useNavigate();
  const [rooms, setRooms] = useState([]);
  const [selectedProperty, setSelectedProperty] = useState(null);
  const [selectedFloor, setSelectedFloor] = useState('all');
  const [loading, setLoading] = useState(true);
  const [error, setError] = useState(null);
  const [success, setSuccess] = useState(null);
  const [openDialog, setOpenDialog] = useState(false);
  const [roomFormData, setRoomFormData] = useState({
    name: '',
    type: '',
    floor: '',
    status: 'Available',
    capacity: '',
    amenities: [],
    description: '',
    last_cleaned: ''
  });
  const [uploadError, setUploadError] = useState(null);
  const [uploadSuccess, setUploadSuccess] = useState(null);
  const fileInputRef = React.useRef();
  const [uploadDialogOpen, setUploadDialogOpen] = useState(false);
  const [uploadResults, setUploadResults] = useState(null);
  const [uploadInProgress, setUploadInProgress] = useState(false);
  const [hidePublicAreas, setHidePublicAreas] = useState(false);
  const [selectedRoom, setSelectedRoom] = useState(null);
  const [actionDialogOpen, setActionDialogOpen] = useState(false);

  const roomTypes = ['Single', 'Double', 'Suite', 'Conference', 'Other'];
  const roomStatuses = ['Available', 'Occupied', 'Maintenance', 'Cleaning'];
  
  // Common amenities list
  const commonAmenities = [
    'WiFi',
    'TV',
    'Air Conditioning',
    'Heating',
    'Mini-bar',
    'Coffee Machine',
    'Safe',
    'Desk',
    'Iron',
    'Hair Dryer',
    'Bathtub',
    'Shower',
    'Balcony',
    'Ocean View',
    'City View',
    'Refrigerator',
    'Microwave',
    'Room Service',
    'Wheelchair Accessible',
    'Pet Friendly'
  ];

  useEffect(() => {
    console.log('Full Auth context:', auth);
    console.log('User role:', auth?.user?.role);
    console.log('User group:', auth?.user?.group);
    console.log('Is manager:', auth?.user?.role === 'manager' || auth?.user?.role === 'super_admin');
    console.log('Is maintenance/engineering:', ['Maintenance', 'Engineering'].includes(auth?.user?.group));
  }, [auth]);

  const isManager = auth?.user?.role === 'manager' || auth?.user?.role === 'super_admin';

  useEffect(() => {
    if (selectedProperty) {
      fetchRooms();
    }
  }, [selectedProperty]);

  const fetchRooms = async () => {
    if (!selectedProperty) return;

    try {
      setLoading(true);
      const response = await apiClient.get(`/properties/${selectedProperty}/rooms`);
      if (response.data && Array.isArray(response.data.rooms)) {
        const processedRooms = response.data.rooms.map(room => ({
          ...room,
          type: room.type || roomTypes[0]
        }));
        setRooms(processedRooms);
      } else {
        setRooms([]);
      }
    } catch (error) {
      console.error('Failed to fetch rooms:', error);
      setError('Failed to load rooms');
    } finally {
      setLoading(false);
    }
  };

  const handlePropertyChange = (propertyId) => {
    setSelectedProperty(propertyId);
  };

  const handleAddRoom = async () => {
    try {
      setError(null);
      setSuccess(null);

      if (!roomFormData.name) {
        setError('Room name is required');
        return;
      }

      // Create a copy of the form data to modify
      const formDataToSend = { ...roomFormData };
      
      // Ensure capacity is sent as a number if it's not empty
      if (formDataToSend.capacity !== '' && formDataToSend.capacity !== null && formDataToSend.capacity !== undefined) {
        formDataToSend.capacity = Number(formDataToSend.capacity);
      } else {
        // If empty, set to null so backend can handle it properly
        formDataToSend.capacity = null;
      }
      
      // Ensure amenities is always an array
      if (!formDataToSend.amenities) {
        formDataToSend.amenities = [];
      }
      
      console.log('Sending room data for creation:', formDataToSend);

      const response = await apiClient.post(`/properties/${selectedProperty}/rooms`, formDataToSend);
      console.log('Room creation response:', response.data);
      
      if (response.data) {
        setSuccess('Room added successfully');
        await fetchRooms();
        setOpenDialog(false);
        resetForm();
      }
    } catch (error) {
      console.error('Failed to add room:', error);
      console.error('Error response:', error.response?.data);
      setError(error.response?.data?.message || error.response?.data?.msg || 'Failed to add room');
    }
  };

  const handleEditRoom = async (roomId) => {
    try {
      // Create a copy of the form data to modify
      const formDataToSend = { ...roomFormData };
      
      // Ensure capacity is sent as a number if it's not empty
      if (formDataToSend.capacity !== '' && formDataToSend.capacity !== null && formDataToSend.capacity !== undefined) {
        formDataToSend.capacity = Number(formDataToSend.capacity);
      } else {
        // If empty, set to null so backend can handle it properly
        formDataToSend.capacity = null;
      }
      
      // Ensure amenities is always an array
      if (!formDataToSend.amenities) {
        formDataToSend.amenities = [];
      }
      
      console.log('Sending room data for update:', formDataToSend);
      
      const response = await apiClient.put(`/properties/${selectedProperty}/rooms/${roomId}`, formDataToSend);
      console.log('Room update response:', response.data);
      
      setSuccess('Room updated successfully');
      await fetchRooms();
      setOpenDialog(false);
      resetForm();
    } catch (error) {
      console.error('Failed to update room:', error);
      console.error('Error response:', error.response?.data);
      setError(error.response?.data?.message || error.response?.data?.msg || 'Failed to update room');
    }
  };

  const handleDeleteRoom = async (roomId) => {
    if (window.confirm('Are you sure you want to delete this room?')) {
      try {
        setError(null);
        setSuccess(null);
        setLoading(true);

        const response = await apiClient.delete(`/properties/${selectedProperty}/rooms/${roomId}`);

        if (response.status === 200) {
          setSuccess('Room deleted successfully');
          setRooms(prevRooms => prevRooms.filter(room => room.room_id !== roomId));
        }
      } catch (error) {
        console.error('Failed to delete room:', error);
        setError(error.response?.data?.msg || 'Failed to delete room');
      } finally {
        setLoading(false);
      }
    }
  };

  const resetForm = () => {
    setRoomFormData({
      name: '',
      type: '',
      floor: '',
      status: 'Available',
      capacity: '',
      amenities: [],
      description: '',
      last_cleaned: ''
    });
  };

  const getUniqueFloors = () => {
    const floors = rooms.map(room => room.floor).filter(floor => floor !== null && floor !== undefined);
    return [...new Set(floors)].sort((a, b) => a - b);
  };

  const filteredRooms = rooms.filter(room => 
    (selectedFloor === 'all' || room.floor === selectedFloor) && 
    !(hidePublicAreas && room.type?.toLowerCase() === 'public area')
  );

  const downloadTemplate = () => {
    const headers = ['name', 'type', 'floor', 'status', 'capacity', 'description'];
    const sampleData = [
      'Room 101,Single,1,Available,2,Standard single room',
      'Room 102,Double,1,Available,4,Spacious double room',
      'Conference A,Conference,2,Available,20,Large conference room'
    ];
    
    const csvContent = [headers.join(','), ...sampleData].join('\n');
    const blob = new Blob([csvContent], { type: 'text/csv' });
    const url = window.URL.createObjectURL(blob);
    const a = document.createElement('a');
    a.href = url;
    a.download = 'rooms_template.csv';
    document.body.appendChild(a);
    a.click();
    document.body.removeChild(a);
    window.URL.revokeObjectURL(url);
  };

  const handleFileUpload = async (event) => {
    const file = event.target.files[0];
    if (!file) return;

    if (file.type !== 'text/csv' && !file.name.endsWith('.csv')) {
      setUploadError('Please upload a CSV file');
      return;
    }

    setUploadDialogOpen(true);
    setUploadInProgress(true);
    setUploadResults(null);
    setUploadError(null);
    setUploadSuccess(null);

    const formData = new FormData();
    formData.append('file', file);
    formData.append('property_id', selectedProperty);

    try {
      const response = await apiClient.post(`/properties/${selectedProperty}/rooms/upload`, formData, {
        headers: {
          'Content-Type': 'multipart/form-data',
        },
      });

      setUploadResults(response.data);
      setUploadSuccess(response.data.msg);
      await fetchRooms();
    } catch (error) {
      console.error('Failed to upload rooms:', error);
      const errorMsg = error.response?.data?.msg || 'Failed to upload rooms';
      setUploadError(errorMsg);
      setUploadResults({
        msg: errorMsg,
        errors: error.response?.data?.errors || []
      });
    } finally {
      setUploadInProgress(false);
      // Reset file input
      if (fileInputRef.current) {
        fileInputRef.current.value = '';
      }
    }
  };

  const closeUploadDialog = () => {
    setUploadDialogOpen(false);
    setUploadResults(null);
  };

  // Helper function to format date for datetime-local input
  const formatDateForInput = (dateString) => {
    if (!dateString) return '';
    const date = new Date(dateString);
    if (isNaN(date.getTime())) return '';
    return date.toISOString().slice(0, 16);
  };

  const handleRoomCardClick = (room) => {
    // Show dialog to choose between ticket or service request
    setSelectedRoom(room);
    setActionDialogOpen(true);
  };

  const navigateToTickets = () => {
    if (!selectedRoom) return;
    
    navigate('/tickets', { 
      state: { 
        createTicket: true,
        roomId: selectedRoom.room_id,
        roomName: selectedRoom.name,
        propertyId: selectedProperty
      } 
    });
    setActionDialogOpen(false);
  };

  const navigateToServiceRequests = () => {
    if (!selectedRoom) return;
    
<<<<<<< HEAD
    navigate('/service-requests', { 
=======
    navigate('/requests', { 
>>>>>>> edd053ac
      state: { 
        createRequest: true,
        roomId: selectedRoom.room_id,
        roomName: selectedRoom.name,
        propertyId: selectedProperty
      } 
    });
    setActionDialogOpen(false);
  };

  return (
    <Box sx={{ p: 3 }}>
      <Box sx={{ display: 'flex', justifyContent: 'space-between', alignItems: 'center', mb: 3 }}>
        <Typography variant="h5">Room Management</Typography>
        <Box sx={{ display: 'flex', gap: 2, alignItems: 'center' }}>
          <PropertySwitcher onPropertyChange={handlePropertyChange} />
          <FormControl sx={{ minWidth: 120 }}>
            <InputLabel>Floor</InputLabel>
            <Select
              value={selectedFloor}
              onChange={(e) => setSelectedFloor(e.target.value)}
              label="Floor"
            >
              <MenuItem value="all">All Floors</MenuItem>
              {getUniqueFloors().map(floor => (
                <MenuItem key={floor} value={floor}>Floor {floor}</MenuItem>
              ))}
            </Select>
          </FormControl>
          
          <FormControlLabel
            control={
              <Switch
                checked={hidePublicAreas}
                onChange={(e) => setHidePublicAreas(e.target.checked)}
                color="primary"
              />
            }
            label="Hide Public Areas"
          />
          
          {selectedProperty && isManager && (
            <>
              <Button
                variant="contained"
                startIcon={<AddIcon />}
                onClick={() => setOpenDialog(true)}
              >
                Add Room
              </Button>
              <Tooltip title="Download a CSV template to fill with room data">
                <Button
                  variant="outlined"
                  startIcon={<FileDownloadIcon />}
                  onClick={downloadTemplate}
                >
                  Download Template
                </Button>
              </Tooltip>
              <Tooltip title="Upload a CSV file with room data. This will add new rooms and update existing ones.">
                <Button
                  variant="contained"
                  color="secondary"
                  component="label"
                  startIcon={<CloudUploadIcon />}
                  sx={{ 
                    position: 'relative',
                    overflow: 'hidden'
                  }}
                >
                  Upload Rooms CSV
                  <input
                    type="file"
                    hidden
                    accept=".csv"
                    onChange={handleFileUpload}
                    ref={fileInputRef}
                  />
                </Button>
              </Tooltip>
              <Tooltip title="CSV file should have columns: name, type, floor, status, capacity (optional), description (optional)">
                <IconButton color="primary">
                  <HelpOutlineIcon />
                </IconButton>
              </Tooltip>
            </>
          )}
        </Box>
      </Box>

      {error && <Alert severity="error" sx={{ mb: 2 }}>{error}</Alert>}
      {success && <Alert severity="success" sx={{ mb: 2 }}>{success}</Alert>}
      {uploadError && <Alert severity="error" sx={{ mb: 2 }}>{uploadError}</Alert>}
      {uploadSuccess && <Alert severity="success" sx={{ mb: 2 }}>{uploadSuccess}</Alert>}

      {selectedProperty ? (
        loading ? (
          <CircularProgress />
        ) : (
          <>
            <Box sx={{ mb: 2, display: 'flex', justifyContent: 'space-between', alignItems: 'center' }}>
              <Typography variant="subtitle1">
                Showing {filteredRooms.length} of {rooms.length} rooms
                {hidePublicAreas && (
                  <Typography component="span" color="text.secondary" sx={{ ml: 1 }}>
                    (Public Areas hidden)
                  </Typography>
                )}
              </Typography>
              {hidePublicAreas && rooms.some(room => room.type?.toLowerCase() === 'public area') && (
                <Typography variant="body2" color="text.secondary">
                  {rooms.filter(room => room.type?.toLowerCase() === 'public area').length} Public Areas hidden
                </Typography>
              )}
            </Box>
            <Grid container spacing={3}>
              {filteredRooms.map((room) => (
                <Grid item xs={12} sm={6} md={4} lg={3} key={room.room_id}>
                  <Card
                    sx={{
                      height: '100%',
                      display: 'flex',
                      flexDirection: 'column',
                      position: 'relative',
                      cursor: 'pointer',
                      '&:hover': {
                        boxShadow: 6,
                      },
                      ...(room.type?.toLowerCase() === 'public area' && {
                        borderLeft: '4px solid #9c27b0', // Purple border for public areas
                      })
                    }}
                    onClick={() => handleRoomCardClick(room)}
                  >
                    <CardContent sx={{ flexGrow: 1 }}>
                      <Box sx={{
                        position: 'absolute',
                        top: 10,
                        right: 10,
                        display: 'flex',
                        gap: 1
                      }}>
                        <Chip
                          label={room.status}
                          size="small"
                          color={
                            room.status === 'Available' ? 'success' :
                              room.status === 'Occupied' ? 'error' :
                                room.status === 'Maintenance' ? 'warning' :
                                  'default'
                          }
                        />
                        {room.type?.toLowerCase() === 'public area' && (
                          <Chip
                            label="Public Area"
                            size="small"
                            color="secondary"
                          />
                        )}
                      </Box>
                      <Box sx={{ display: 'flex', alignItems: 'center', mb: 2, mt: 1 }}>
                        <MeetingRoomIcon sx={{ mr: 1, color: 'primary.main' }} />
                        <Typography variant="h6" component="div">
                          {room.name}
                        </Typography>
                      </Box>
                      <Box sx={{ display: 'flex', flexDirection: 'column', gap: 1 }}>
                        <Typography color="textSecondary">
                          Type: {room.type || 'N/A'}
                        </Typography>
                        <Typography color="textSecondary">
                          Floor: {room.floor || 'N/A'}
                        </Typography>
                        {room.capacity && (
                          <Typography color="textSecondary">
                            Capacity: {room.capacity}
                          </Typography>
                        )}
                        {room.amenities && room.amenities.length > 0 && (
                          <Box>
                            <Typography color="textSecondary" variant="body2">
                              Amenities:
                            </Typography>
                            <Box sx={{ display: 'flex', flexWrap: 'wrap', gap: 0.5, mt: 0.5 }}>
                              {Array.isArray(room.amenities) ? (
                                room.amenities.map((amenity, index) => (
                                  <Chip 
                                    key={index} 
                                    label={amenity} 
                                    size="small" 
                                    variant="outlined" 
                                    sx={{ fontSize: '0.7rem' }}
                                  />
                                ))
                              ) : (
                                <Typography variant="body2" color="textSecondary">
                                  No amenities listed
                                </Typography>
                              )}
                            </Box>
                          </Box>
                        )}
                        {room.description && (
                          <Typography color="textSecondary" variant="body2" sx={{ 
                            mt: 1,
                            overflow: 'hidden',
                            textOverflow: 'ellipsis',
                            display: '-webkit-box',
                            WebkitLineClamp: 2,
                            WebkitBoxOrient: 'vertical'
                          }}>
                            {room.description}
                          </Typography>
                        )}
                        {room.last_cleaned && (
                          <Typography color="textSecondary" variant="body2" sx={{ mt: 1 }}>
                            Last Cleaned: {new Date(room.last_cleaned).toLocaleDateString()}
                          </Typography>
                        )}
                      </Box>
                    </CardContent>
                    {(isManager || auth?.user?.role === 'super_admin' || ['Maintenance', 'Engineering'].includes(auth?.user?.group)) && (
                      <CardActions sx={{ justifyContent: 'flex-end', p: 2, mt: 'auto' }}>
                        <IconButton
                          onClick={(e) => {
                            e.stopPropagation(); // Prevent card click from triggering
                            const roomToEdit = {
                              ...room,
                              type: room.type || roomTypes[0]
                            };
                            setRoomFormData(roomToEdit);
                            setOpenDialog(true);
                          }}
                          color="primary"
                          size="small"
                          title="Edit Room"
                        >
                          <EditIcon />
                        </IconButton>
                        <IconButton
                          onClick={(e) => {
                            e.stopPropagation(); // Prevent card click from triggering
                            handleDeleteRoom(room.room_id);
                          }}
                          color="error"
                          size="small"
                          title="Delete Room"
                        >
                          <DeleteIcon />
                        </IconButton>
                      </CardActions>
                    )}
                  </Card>
                </Grid>
              ))}
            </Grid>
          </>
        )
      ) : (
        <Alert severity="info">Please select a property to view rooms</Alert>
      )}

      <Dialog 
        open={openDialog} 
        onClose={() => {
          setOpenDialog(false);
          resetForm();
        }}
        maxWidth="md"
        fullWidth
      >
        <DialogTitle>
          {roomFormData.room_id ? 'Edit Room' : 'Add New Room'}
        </DialogTitle>
        <DialogContent>
          <Box sx={{ pt: 2, display: 'flex', flexDirection: 'column', gap: 2 }}>
            <TextField
              label="Room Name"
              value={roomFormData.name}
              onChange={(e) => setRoomFormData({ ...roomFormData, name: e.target.value })}
              fullWidth
              required
            />
            
            <TextField
              label="Room Type"
              value={roomFormData.type || ''}
              onChange={(e) => setRoomFormData({ ...roomFormData, type: e.target.value })}
              fullWidth
              helperText="Enter any room type (e.g. Single, Double, Suite, Public Area, etc.)"
            />
            
            <TextField
              label="Floor"
              value={roomFormData.floor}
              onChange={(e) => setRoomFormData({ ...roomFormData, floor: e.target.value })}
              fullWidth
              type="number"
            />
            
            <FormControl fullWidth>
              <InputLabel>Status</InputLabel>
              <Select
                value={roomFormData.status || 'Available'}
                onChange={(e) => setRoomFormData({ ...roomFormData, status: e.target.value })}
                label="Status"
              >
                {roomStatuses.map(status => (
                  <MenuItem key={status} value={status}>{status}</MenuItem>
                ))}
              </Select>
            </FormControl>
            
            <TextField
              label="Capacity"
              value={roomFormData.capacity || ''}
              onChange={(e) => {
                const value = e.target.value;
                // Allow empty string or positive numbers
                if (value === '' || (Number(value) >= 0 && !isNaN(Number(value)))) {
                  setRoomFormData({ ...roomFormData, capacity: value });
                }
              }}
              fullWidth
              type="number"
              inputProps={{ min: 0 }}
              helperText="Number of people the room can accommodate"
            />
            
            <Autocomplete
              multiple
              id="amenities-select"
              options={commonAmenities.sort()}
              value={Array.isArray(roomFormData.amenities) ? roomFormData.amenities : []}
              onChange={(event, newValue) => {
                setRoomFormData({ ...roomFormData, amenities: newValue });
              }}
              freeSolo
              renderTags={(value, getTagProps) =>
                value.map((option, index) => (
                  <Chip
                    variant="outlined"
                    label={option}
                    {...getTagProps({ index })}
                    size="small"
                  />
                ))
              }
              renderInput={(params) => (
                <TextField
                  {...params}
                  label="Amenities"
                  helperText="Select from common amenities or type and press Enter to add custom ones"
                  fullWidth
                />
              )}
              filterSelectedOptions
              autoHighlight
              clearOnBlur
              sx={{ mb: 2 }}
            />
            
            <TextField
              label="Description"
              value={roomFormData.description || ''}
              onChange={(e) => setRoomFormData({ ...roomFormData, description: e.target.value })}
              fullWidth
              multiline
              rows={3}
            />
            
            <TextField
              label="Last Cleaned"
              type="datetime-local"
              value={formatDateForInput(roomFormData.last_cleaned)}
              onChange={(e) => setRoomFormData({ ...roomFormData, last_cleaned: e.target.value })}
              fullWidth
              InputLabelProps={{
                shrink: true,
              }}
            />
            
            {roomFormData.room_id && (
              <Box sx={{ display: 'flex', flexDirection: 'column', gap: 1, mt: 2 }}>
                <Typography variant="caption" color="textSecondary">
                  Room ID: {roomFormData.room_id}
                </Typography>
                {roomFormData.created_at && (
                  <Typography variant="caption" color="textSecondary">
                    Created: {new Date(roomFormData.created_at).toLocaleString()}
                  </Typography>
                )}
                {roomFormData.updated_at && (
                  <Typography variant="caption" color="textSecondary">
                    Last Updated: {new Date(roomFormData.updated_at).toLocaleString()}
                  </Typography>
                )}
              </Box>
            )}
          </Box>
        </DialogContent>
        <DialogActions>
          <Button onClick={() => {
            setOpenDialog(false);
            resetForm();
          }}>
            Cancel
          </Button>
          <Button
            onClick={() => roomFormData.room_id ? handleEditRoom(roomFormData.room_id) : handleAddRoom()}
            variant="contained"
            color="primary"
          >
            {roomFormData.room_id ? 'Update' : 'Create'}
          </Button>
        </DialogActions>
      </Dialog>

      {/* Upload Results Dialog */}
      <Dialog 
        open={uploadDialogOpen} 
        onClose={closeUploadDialog}
        maxWidth="md"
        fullWidth
      >
        <DialogTitle>CSV Upload Results</DialogTitle>
        <DialogContent>
          {uploadInProgress ? (
            <Box sx={{ display: 'flex', justifyContent: 'center', p: 3 }}>
              <CircularProgress />
            </Box>
          ) : uploadResults ? (
            <Box>
              <Alert 
                severity={uploadError ? "error" : "success"} 
                sx={{ mb: 2 }}
              >
                {uploadResults.msg}
              </Alert>
              
              {uploadResults.rooms_added > 0 && (
                <Typography variant="body1" sx={{ mb: 1 }}>
                  Rooms Added: {uploadResults.rooms_added}
                </Typography>
              )}
              
              {uploadResults.rooms_updated > 0 && (
                <Typography variant="body1" sx={{ mb: 1 }}>
                  Rooms Updated: {uploadResults.rooms_updated}
                </Typography>
              )}
              
              {uploadResults.errors && uploadResults.errors.length > 0 && (
                <Box sx={{ mt: 2 }}>
                  <Typography variant="subtitle1" sx={{ fontWeight: 'bold', mb: 1 }}>
                    Errors:
                  </Typography>
                  <Paper variant="outlined" sx={{ maxHeight: 200, overflow: 'auto' }}>
                    <List dense>
                      {uploadResults.errors.map((error, index) => (
                        <React.Fragment key={index}>
                          <ListItem>
                            <ListItemText primary={error} />
                          </ListItem>
                          {index < uploadResults.errors.length - 1 && <Divider />}
                        </React.Fragment>
                      ))}
                    </List>
                  </Paper>
                </Box>
              )}
            </Box>
          ) : (
            <Typography>Processing your file...</Typography>
          )}
        </DialogContent>
        <DialogActions>
          <Button onClick={closeUploadDialog} disabled={uploadInProgress}>
            Close
          </Button>
        </DialogActions>
      </Dialog>

      {/* Action Dialog */}
      <Dialog
        open={actionDialogOpen}
        onClose={() => setActionDialogOpen(false)}
        maxWidth="sm"
        fullWidth
      >
        <DialogTitle>
          {selectedRoom ? `Actions for ${selectedRoom.name}` : 'Choose Action'}
        </DialogTitle>
        <DialogContent>
          <Typography variant="body2" color="text.secondary" sx={{ mb: 2 }}>
            What would you like to create for this room?
          </Typography>
          <Box sx={{ display: 'flex', flexDirection: 'column', gap: 2 }}>
            <Button
              variant="contained"
              color="primary"
              onClick={navigateToTickets}
              startIcon={<AssignmentIcon />}
              size="large"
            >
              Create Ticket
            </Button>
            <Button
              variant="contained"
              color="secondary"
              onClick={navigateToServiceRequests}
              startIcon={<RoomServiceIcon />}
              size="large"
            >
              Create Service Request
            </Button>
          </Box>
        </DialogContent>
        <DialogActions>
          <Button onClick={() => setActionDialogOpen(false)}>
            Cancel
          </Button>
        </DialogActions>
      </Dialog>
    </Box>
  );
};

export default ViewRooms;<|MERGE_RESOLUTION|>--- conflicted
+++ resolved
@@ -372,11 +372,7 @@
   const navigateToServiceRequests = () => {
     if (!selectedRoom) return;
     
-<<<<<<< HEAD
-    navigate('/service-requests', { 
-=======
     navigate('/requests', { 
->>>>>>> edd053ac
       state: { 
         createRequest: true,
         roomId: selectedRoom.room_id,
